require 'spec_helper'

class TestPageObject
  include PageObject

  link(:google_search, {:link => 'Google Search'})
  text_field(:first_name, {:id => 'first_name'})
  select_list(:state, {:id => 'state'})
  checkbox(:active, {:id => 'is_active_id'})
<<<<<<< HEAD
  radio_button(:first, {:id => 'first_choice'})
=======
  button(:click_me, { :id => 'button_submit'})
>>>>>>> a805c348
end

describe PageObject::Accessors do
  let(:watir_browser) { mock_watir_browser }
  let(:selenium_browser) { mock_selenium_browser }
  let(:watir_page_object) { TestPageObject.new(watir_browser) }
  let(:selenium_page_object) { TestPageObject.new(selenium_browser) }
  
  describe "link accessors" do
    context "when called on a page object" do
      it "should generate accessor methods" do
        watir_page_object.should respond_to(:google_search)
      end
    end

    context "Watir implementation" do
      it "should select a link" do
        watir_browser.stub_chain(:link, :click)
        watir_page_object.google_search
      end
    end

    context "Selenium implementation" do
      it "should select a link" do
        selenium_browser.stub_chain(:find_element, :click)
        selenium_page_object.google_search
      end
    end
  end


  describe "text_field accessors" do
    context "when called on a page object" do
      it "should generate accessor methods" do
        watir_page_object.should respond_to(:first_name)
        watir_page_object.should respond_to(:first_name=)
      end
    end

    context "Watir implementation" do
      it "should get the text from the text field element" do
        watir_browser.stub_chain(:text_field, :value).and_return('Kim')
        watir_page_object.first_name.should == 'Kim'
      end
    
      it "should set some text on a text field element" do
        watir_browser.stub_chain(:text_field, :set).with('Kim')
        watir_page_object.first_name = 'Kim'
      end
    end

    context "Selenium implementation" do
      it "should get the text from the text field element" do
        selenium_browser.stub_chain(:find_element, :value).and_return('Katie')
        selenium_page_object.first_name.should == 'Katie'
      end

      it "should set some text on a text field element" do
        selenium_browser.stub_chain(:find_element, :send_keys)
        selenium_page_object.first_name = 'Katie'
      end
    end
  end
  
  
  describe "select_list accessors" do
    context "when called on a page object" do
      it "should generate accessor methods" do
        watir_page_object.should respond_to :state
        watir_page_object.should respond_to :state=
      end
    end
  
    context "Watir implementation" do
      it "should get the current item from a select list" do
        watir_browser.stub_chain(:select_list, :value).and_return("OH")
        watir_page_object.state.should == "OH"
      end
    
      it "should set the current item of a select list" do
        watir_browser.stub(:select_list).and_return watir_browser
        watir_browser.stub(:select).with("OH")
        watir_page_object.state = "OH"
      end
    end
  
    context "Selenium implementation" do
      it "should should get the current item from a select list" do
        selenium_browser.stub_chain(:find_element, :attribute).and_return("OH")
        selenium_page_object.state.should == "OH"
      end
    
      it "should set the current item of a select list" do
        selenium_browser.stub_chain(:find_element, :send_keys).with("OH")
        selenium_page_object.state = "OH"
      end
    end
  end

  
  describe "check_box accessors" do
    context "when called on a page object" do
      it "should generate accessor methods" do
        watir_page_object.should respond_to :check_active
        watir_page_object.should respond_to :uncheck_active
        watir_page_object.should respond_to :active_checked?
      end
    end

    context "Watir implementation" do
      it "should check a check box element" do
        watir_browser.should_receive(:checkbox).and_return(watir_browser)
        watir_browser.should_receive(:set)
        watir_page_object.check_active
      end

      it "should clear a check box element" do
        watir_browser.should_receive(:checkbox).and_return(watir_browser)
        watir_browser.should_receive(:clear)
        watir_page_object.uncheck_active
      end

      it "should know if a check box element is selected" do
        watir_browser.should_receive(:checkbox).and_return(watir_browser)
        watir_browser.should_receive(:set?).and_return(true)
        watir_page_object.active_checked?.should be_true
      end
    end

    context "Selenium implementation" do
      it "should check a check box element" do
        selenium_browser.should_receive(:find_element).twice.and_return(selenium_browser)
        selenium_browser.should_receive(:selected?).and_return(false)
        selenium_browser.should_receive(:toggle)
        selenium_page_object.check_active
      end
    
      it "should clear a check box element" do
        selenium_browser.should_receive(:find_element).twice.and_return(selenium_browser)
        selenium_browser.should_receive(:selected?).and_return(true)
        selenium_browser.should_receive(:toggle)
        selenium_page_object.uncheck_active
      end
    
      it "should know if a check box element is selected" do
        selenium_browser.should_receive(:find_element).and_return(selenium_browser)
        selenium_browser.should_receive(:selected?).and_return(true)
        selenium_page_object.active_checked?.should be_true
      end
    end
  end
<<<<<<< HEAD
  
  
  describe "radio accessors" do
    context "when called on a page object" do
      it "should generate accessor methods" do
        watir_page_object.should respond_to :select_first
        watir_page_object.should respond_to :clear_first
        watir_page_object.should respond_to :first_selected?
      end
    end

    context "Watir implementation" do
      it "should select a radio button" do
        watir_browser.should_receive(:radio).and_return(watir_browser)
        watir_browser.should_receive(:set)
        watir_page_object.select_first
      end
      
      it "should clear a radio button" do
        watir_browser.should_receive(:radio).and_return(watir_browser)
        watir_browser.should_receive(:clear)
        watir_page_object.clear_first
      end
      
      it "should determine if a radio is selected" do
        watir_browser.should_receive(:radio).and_return(watir_browser)
        watir_browser.should_receive(:set?)
        watir_page_object.first_selected?
      end
    end

    context "Selenium implementation" do
      it "should select a radio button" do
        selenium_browser.should_receive(:find_element).twice.and_return(selenium_browser)
        selenium_browser.should_receive(:selected?).and_return(false)
        selenium_browser.should_receive(:click)
        selenium_page_object.select_first
      end
      
      it "should clear a radio button" do
        selenium_browser.should_receive(:find_element).twice.and_return(selenium_browser)
        selenium_browser.should_receive(:selected?).and_return(true)
        selenium_browser.should_receive(:click)
        selenium_page_object.clear_first
      end

      it "should determine if a radio is selected" do
        selenium_browser.should_receive(:find_element).and_return(selenium_browser)
        selenium_browser.should_receive(:selected?).and_return(true)
        selenium_page_object.first_selected?
      end

    end
  end
=======

    describe "button accessors" do
      let(:watir_browser) { mock_watir_browser }
      let(:selenium_browser) { mock_selenium_browser }
      let(:watir_page_object) { TestPageObject.new(watir_browser) }
      let(:selenium_page_object) { TestPageObject.new(selenium_browser) }

      context "when called on a page object" do
        it "should generate accessor methods" do
          watir_page_object.should respond_to :click_me
        end
      end

    end

>>>>>>> a805c348
end<|MERGE_RESOLUTION|>--- conflicted
+++ resolved
@@ -7,11 +7,8 @@
   text_field(:first_name, {:id => 'first_name'})
   select_list(:state, {:id => 'state'})
   checkbox(:active, {:id => 'is_active_id'})
-<<<<<<< HEAD
   radio_button(:first, {:id => 'first_choice'})
-=======
   button(:click_me, { :id => 'button_submit'})
->>>>>>> a805c348
 end
 
 describe PageObject::Accessors do
@@ -163,7 +160,6 @@
       end
     end
   end
-<<<<<<< HEAD
   
   
   describe "radio accessors" do
@@ -218,21 +214,13 @@
 
     end
   end
-=======
-
-    describe "button accessors" do
-      let(:watir_browser) { mock_watir_browser }
-      let(:selenium_browser) { mock_selenium_browser }
-      let(:watir_page_object) { TestPageObject.new(watir_browser) }
-      let(:selenium_page_object) { TestPageObject.new(selenium_browser) }
-
-      context "when called on a page object" do
-        it "should generate accessor methods" do
-          watir_page_object.should respond_to :click_me
-        end
-      end
-
-    end
-
->>>>>>> a805c348
+
+  describe "button accessors" do
+    context "when called on a page object" do
+      it "should generate accessor methods" do
+        watir_page_object.should respond_to :click_me
+      end
+    end
+
+  end
 end