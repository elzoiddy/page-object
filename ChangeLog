=== Version 0.6.5
* Enhancements
  * Added a page level element method to return a generic Element object
  * Added a method to retrieve all file fields on a page
  * Updated all accessor methods to take a default identifier of {:index => 0}
  * Updated all page level element locators to take a default identifier of {:index => 0}
<<<<<<< HEAD
  * Updated to use selenium-webdriver 2.21.0
=======
  * Updated all page level multi-element locators to take a default identifier of {}
>>>>>>> 734e5322

=== Version 0.6.4 / 2012-3-27
* Enhancements
  * Added support for finding the following elements by :css
	Button
	Link
  * Added support for the label element (Thanks Paul Clewell)
  * Added method to fetch generic element (Thanks Jim Holmes)
  * Added direct_url alias for page_url
  * Added visit alias for visit_page
  * Added on alias for on_page
  * Added element_with_focus method to return the element that has focus
  * Changed Elements.element_class_for so parameters can be strings or symbols
  * Changed page_url to accept a symbol that will cause it to call a corresponding method
  * Updated to use watir-webdriver 0.5.4

=== Version 0.6.3 / 2012-3-1
* Enhancements
  * Added #expected_title method to PageObject
  * Added #expected_element method to PageObject
  * Added #execute_script method to PageObject
  * Updated to use selenium-webdriver 2.20.0
* Fixes
  * Udates to the README - Thanks to p0deje and ivaravko
  WARNING:  This change breaks existing code
  * Changed the generated getter for select_list to return the text instead of the value

=== Version 0.6.2 / 2012-2-12
* Enhancements
  * Added #wait_for_ajax support for the jQuery framework
  * Added #wait_for_ajax support for the Prototype framework
  * Added the ability to add new Javascript Frameworks to PageObject via the #add_framework method
  * Updated to use selenium-webdriver 2.19.0
  * Updated to use watir-webdriver 0.5.3
* Fixes
  * Fixed [] methods on OrderedList and UnorderedList so it only gets direct children
  * Fixed items methods on OrderedList and UnorderedList so it returns count of direct children

=== Version 0.6.1 / 2012-1-18
* Enhancements
  * Added #disabled? method to Element
  * Added #selected_options method to SelectList
  * Added #include? and #selected? to SelectList
  * Added #append to TextField
  * generates a method to determine if an element exists (Thanks Nicholas Munson)
  * better message when calling platform method via method_missing (Thanks Alex Rodionov)
  * Updated to use selenium-webdriver 2.17.0

=== Version 0.6 / 2012-1-10
* Enhancements
  * Added ?_elements methods to ElementLocator so you can find all elements that match an identifier
  * Added ?_elements methods to NestedElements so you can find all elements nested within others
  * Added #navigate_to to PageFactory to navigate to a page through previous pages
  * Added #continue_navigation_to to PageFactory which begins at @current_page
  * Added routes to PageFactory to collect routes through the site
  * Updated to use selenium-webdriver 2.16.0

=== Version 0.5.5 / 2011-12-27
* Enhancements
  * Added ability to find Checkbox by :value
  * Added ability to find HiddenField by :value
  * Added ability to find a parent of an Element
  * Added #fire_event method to Element
  * Added #focus method to Element
* Fixes
  * Updated #populate_page_with to no longer attempt to set a value in a field that is disabled

=== Version 0.5.4 / 2011-12-18
* Enhancements
  * Added deprecation warning to the method_missing method on Element.  This ability will be removed in 0.6
  * Added full support for file_field element
  * Added ability to find TextField by :title
  * Added ability to find Form by :action
  * Added ability to find Image by :alt
  * Added ability to find Image by :src

=== Version 0.5.3 / 2011-12-11
* Enhancements
  * Added new module PagePopulator with single method populate_page_with
  * Updated to use selenium-webdriver 2.15.0
  * Updated to use watir-webdriver 0.4.1
* Fixes
  * Updated prompt method to make it compatible with latest dependencies

=== Version 0.5.2 / 2011-11-30
* Enhancements
  * Added ability to find image buttons by src
  * Added ability to find image button by alt
  * Added first_row and last_row methods to Table
  * Updated to use selenium-webdriver 2.14.0
  * Updated to use watir-webdriver 0.3.9

=== Version 0.5.1 / 2011-11-18
* Enhancements
  * Added instance level in_frame method
  * Support for nesting all *_element instance methods inside in_frame call
  * Support for nesting alerts inside an in_frame call
  * Support for nesting confirms inside an in_frame call
  * Support for nesting prompts inside an in_frame call

=== Version 0.5 / 2011-11-06
* Enhancements
  * Validated support for JRuby
  * Removed dependency on Mixology
  * Updated to use selenium-webdriver 2.10.0
  * Updated to use watir-webdriver 0.3.8

=== Version 0.4.4 / 2011-10-26
* Enhancements
  * Can now find Radio buttons by value
  * Updated to use selenium-webdriver 2.9.1
* Fixes
  * Properly change context back to top level after interaction inside a frame with Watir

=== Version 0.4.3 / 2011-10-07
* Enhancements
  * The new watir and selenium fix a fairly serious problem when working with modals and attaching to windows
  * Updated to use selenium-webdriver 2.8.0
  * Updated to use watir-webdriver 0.3.5

=== Version 0.4.2 / 2011-10-01
* Enhancements
  * Proper handling of <button> elements
  * Changed PageFactory so it also sets and instance variable @current_page to the newly created page

=== Version 0.4.1 / 2011-09-30
* Fixes
  * Fixed error when loading plugins using Selenium

=== Version 0.4 / 2011-09-24
* Enhancements
  * Added all of the h4 locators
  * Added all of the h5 locators
  * Added all of the h6 locators
  * Added all of the paragraph locators
  * Added the Paragraph class
  * Added #click to Element
  * Added #style to Element
  * Added #inspect to Element
  * Added #current_url to PageObject
  * Added #clear_cookies to PageObject
  * Added #save_screenshot to PageObject
  * Updated to use selenium-webdriver 2.7.0
  * Updated to use watir-webdriver 0.3.4

=== Version 0.3.2 / 2011-09-22
* Enhancements
  * Element#when_present now returns the element object
  * Element#when_visible now returns the element object
  * Element#when_not_visible now returns the element object
  * Added #clear method for TextArea
  * Added support for Heading element
  * Added all of the h1 locators
  * Added all of the h2 locators
  * Added all of the h3 locators
  * Updated to use selenium-webdriver 2.6.0

=== Version 0.3.1 / 2011-09-08
* Enhancements
  * Updated to use watir-webdriver 0.3.3

=== Version 0.3.0 / 2011-09-04
* Enhancements
  * Changed namespace for selenium and watir to include webdriver
  * Support for locating the following elements when nested
    * Link
    * Button
    * TextField
    * HiddenField
    * TextArea
    * SelectList
    * Checkbox
    * RadioButton
    * Div
    * Span
    * Table
    * TableCell
    * Image
    * Form
    * OrderedList
    * UnorderedList
    * ListItem
  * Added #modal_dialog to PageObject to override the default modal dialog behavior
  * Changed element keys to include _webdriver
  * Updated to use selenium-webdriver 2.5.0

=== Version 0.2.5 / 2011-08-19
* Enhancements
  * #attach_to_window takes an optional block - will return to calling window after block executes
  * Added the following instance methods to PageObject via ElementLocators
    * #button_element
    * #text_field_element
    * #hidden_field_element
    * #text_area_element
    * #select_list_element
    * #link_element
    * #checkbox_element
    * #radio_button_element
    * #div_element
    * #span_element
    * #table_element
    * #cell_element
    * #image_element
    * #form_element
    * #list_item_element
    * #unordered_list_element
    * #ordered_list_element
  * Updated to use selenium-webdriver 2.4.0
  * Updated to use watir-webdriver 0.3.2

=== Version 0.2.4 / 2011-08-08
* Enhancements
  * Can now find span by :text
  * Can now find button by :value
  * Added #forward and #back methods to PageObject
  * Added #right_click and #double_click methods to Element
  * Added #value= to TextField and TextArea
  * Added #select to SelectList
  * Added #check, #uncheck, and #checked? to CheckBox
  * Added #select, #clear, and #selected? to RadioButton
  * Can properly pass blocks to all accessor methods
  * Updated to use watir-webdriver 0.3.0

=== Version 0.2.3 / 2011-08-01
* Enhancements
  * Can now find a TableCell by its' text
  * If we receive an error calling #attach_to_window, wait one second and try again
  * Will call callback method #initialize_page method if it exists on a page object
  * Renamed all *_<element_type> methods to *_element.  Created alias for backward compatibility
  * Delegating unknown method calls on Element to the driver element object
  * Improved block handling when passed to element creation method
  * Updated to use selenium-webdriver 2.3.2

=== Version 0.2.2 / 2011-07-31
* Enhancements
  * Can find frame by name
  * Added #clear method to Element
  * Removed #switch_to_from from PageObject
  * Added #in_frame to Accessors to handle frame and iframe access
* Fixes
  * Clearing value from text_field before setting value on Selenium

=== Version 0.2.1 / 2011-07-29
* Enhancements
  * Added ability to locate div by the contained text
  * Added #attach_to_window so a page object and operate on another window
  * Added #switch_to_frame to allow one to switch to a frame
  * Added #send_keys to PageObject::Elements::Element
  * Added #refresh to page object
  * Work toward making drivers pluggable
  * Updated to use selenium-webdriver 2.2.0
  * Updated to use watir-webdriver 0.2.8

=== Version 0.2 / 2011-07-24
* Enhancements
  * Async handling
    * Added #wait_until to page object to support async events at page level
    * Added the following methods to PageObject::Elements::Element
      * #when_present
      * #when_visible
      * #when_not_visible
      * #wait_until
  * Handling popups
    * Added #alert to page object to override default alert popup behavior
    * Added #confirm to page object to override default confirm popup behavior
    * Added #prompt to page object to override default prompt popup behavior
  * Updated to use selenium-webdriver 2.1.0

=== Version 0.1.1 / 2011-07-16
* Enhancements
  * Support for identifying hidden fields by text when using Selenium
  * Support for identifying links by href when using Selenium
  * Updated to use selenium-webdriver 2.0.1
  * Updated to use watir-webdriver 0.2.6

=== Version 0.1 / 2011-07-01
* Enhancements
  * Support for using multiple identifiers when locating the following element:
    * Link
    * TextField
    * HiddenField
    * TextArea
    * SelectList
    * CheckBox
    * RadioButton
    * Button
    * Div
    * Span
    * Table
    * TableCell
    * Image
    * Form
    * ListItem
    * UnorderedList
    * OrderedList
  * Selenium support for using index for the following elements:
    * Link
    * TextField
    * HiddenField
    * TextArea
    * SelectList
    * CheckBox
    * RadioButton
    * Button
    * Div
    * Span
    * Table
    * Image
    * Form
    * ListItem
    * UnorderedList
    * OrderedList
  * Support name for identification across all elements in Watir
  * Added [] method to SelectList to index Options
  * Added options method to Select List
  * Added support for the following elements
    * Option
  * Updated to use selenium-webdriver 0.2.2
  * Updated to use watir-webdriver 0.2.5

=== Version 0.0.5 / 2011-06-15
* Enhancements
  * Added rows method to Table to return number or rows
  * Added columns method to TableRow to return the number of columns
  * Table now supports Enumerable to iterate over the TableRows
  * TableRow now supports Enumerable to iterate over TableCells
  * Added items method to UnorderedList to return number of ListItems
  * Added items method to OrderedList to return number of ListItems
  * UnorderedList now supports Enumerable to iterate over the ListItems
  * OrderedList now supports Enumerable to iterate over the ListItems
  * All element methods now take an optional block that can be executed passing a browser
  * Created PageFactory module to add factory methods to your step definitions
    * Thanks Alister Scott for the idea
  

=== Version 0.0.4 / 2011-06-13
* Enhancements
  * Added support for the following elements
    * hidden field
    * form
    * list item
    * unordered list
    * ordered list

=== Version 0.0.3 / 2011-06-02
* Enhancements
  * Added support for the following elements
    * span
    * image
  * Added the following methods to Element
    * value
    * ==
    * tag_name
    * attribute
    * click
  * Updated to use selenium-webdriver 0.2.1
  * Updated to use watir-webdriver 0.2.4

=== Version 0.0.2 / 2011-05-30
* Enhancements
  * Added support for the following elements
    * div
    * button
    * table
    * table row
    * table cell
  * Added text method to element

=== Version 0.0.1 / 2011-05-22
* Enhancements
  * Support for the following elements
    * check box
    * link
    * radio button
    * select list
    * text field
  * Support for the following page level functions
    * text
    * html
    * title<|MERGE_RESOLUTION|>--- conflicted
+++ resolved
@@ -4,11 +4,8 @@
   * Added a method to retrieve all file fields on a page
   * Updated all accessor methods to take a default identifier of {:index => 0}
   * Updated all page level element locators to take a default identifier of {:index => 0}
-<<<<<<< HEAD
+  * Updated all page level multi-element locators to take a default identifier of {}
   * Updated to use selenium-webdriver 2.21.0
-=======
-  * Updated all page level multi-element locators to take a default identifier of {}
->>>>>>> 734e5322
 
 === Version 0.6.4 / 2012-3-27
 * Enhancements
